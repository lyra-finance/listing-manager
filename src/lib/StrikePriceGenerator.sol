--- conflicted
+++ resolved
@@ -37,7 +37,6 @@
    * Together, maxScaledMoneyness = MAX_D1 * MONEYNESS_SCALER is expected to be passed here.
    * @param maxNumStrikes A cap on how many strikes can be in a single board.
    * @param liveStrikes Array of strikes that already exist in the board, will avoid generating them.
-   * @param pivots TODO
    * @return newStrikes The additional strikes that must be added to the board.
    */
   function getNewStrikes(
@@ -160,8 +159,8 @@
 
   /**
    * @notice Constructs a new array of strikes given all required parameters.
-   *         Begins by adding a strike to the left of the ATM, then to the right.
-   *         Alternates until remaining strikes runs out or exceeds the range.
+   * Begins by adding a strike to the left of the ATM, then to the right.
+   * Alternates until remaining strikes runs out or exceeds the range.
    * @param liveStrikes Existing strikes.
    * @param remainNumStrikes Num of strikes that can be added.
    * @param atmStrike Strike price of ATM.
@@ -207,22 +206,8 @@
         remainNumStrikes--;
       }
 
-<<<<<<< HEAD
-  /**
-   * @notice Searches for an exact match of target in values[], and returns true if exists.
-   * @param values An array of uint values.
-   * @param target Target value to search.
-   * @return exists Bool, true if exists.
-   */
-  function _existsIn(uint[] memory values, uint target) internal pure returns (bool exists) {
-    for (uint i = 0; i < values.length; i++) {
-      if (target == values[i]) {
-        return true;
-      }
-=======
       isLeft = !isLeft;
       i++;
->>>>>>> 1c842d2c
     }
   }
 
