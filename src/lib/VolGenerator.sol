//SPDX-License-Identifier: ISC
pragma solidity 0.8.16;

import "openzeppelin/utils/math/SafeCast.sol";
import "openzeppelin/utils/math/Math.sol";
import "newport/synthetix/DecimalMath.sol";
import "newport/synthetix/SignedDecimalMath.sol";

// todo: maybe use the new Black76 and FixedPointMathLib and get those audited
import "newport/libraries/FixedPointMathLib.sol";
import "lyra-utils/arrays/MemoryBinarySearch.sol";

/**
 * @title Automated vol generator
 * @author Lyra
 * @notice The library automatically generates baseIv and skews for
 * various input strikes. It uses other boards or existing strikes
 * to best approximate an initial baseIv or skew for each new strike.
 */
library VolGenerator {
  using DecimalMath for uint;
  using SignedDecimalMath for int;
  using FixedPointMathLib for int;
  using SafeCast for int;
  using MemoryBinarySearch for uint[];

  struct Board {
    // annualized time to expiry: 1 day == 1 / 365 in 18 decimal points
    uint tAnnualized;
    // base volatility of all the strikes in this board
    uint baseIv;
    // all strikes ordered in ascending order
    uint[] orderedStrikePrices;
    // all skews corresponding the order of strike prices
    uint[] orderedSkews;
  }

  ////////////////
  // End to End //
  ////////////////

  /**
   * @notice Returns the skew for a given strike
   * when the new board has both an adjacent short and long dated boards.
   * E.g. for a new strike: 3mo time to expiry, and liveBoards: [1d, 1mo, 6mo]
   * The returned new strike volatility = baseIv * newSkew
   * @param newStrike the strike price for which to find the skew
   * @param tTarget annualized time to expiry
   * @param baseIv base volatility for the given strike
   * @param shortDatedBoard Board details of the board with a shorter time to expiry.
   * @param longDatedBoard Board details of the board with a longer time to expiry.
   * @return newSkew Estimated skew of the new strike
   */
<<<<<<< HEAD
  function getSkewForNewBoard( // vs getNewSkewForNewBoard
=======
  function getSkewForNewBoard(
>>>>>>> f7cfe394
    uint newStrike,
    uint tTarget,
    uint baseIv,
    Board memory shortDatedBoard,
    Board memory longDatedBoard
  ) public pure returns (uint newSkew) {
    // get matching skews of adjacent boards
    uint shortDatedSkew = getSkewForLiveBoard(newStrike, shortDatedBoard);

    uint longDatedSkew = getSkewForLiveBoard(newStrike, longDatedBoard);

    // interpolate skews
    return _interpolateSkewAcrossBoards(
      shortDatedSkew,
      longDatedSkew,
      shortDatedBoard.baseIv,
      longDatedBoard.baseIv,
      shortDatedBoard.tAnnualized,
      longDatedBoard.tAnnualized,
      tTarget,
      baseIv
    );
  }

  /**
   * @notice Returns the skew for a given strike
   * when the new board does not have adjacent boards on both sides.
   * E.g. for a new strike: 3mo time to expiry, but liveBoards: [1d, 1w, 1mo]
   * The returned new strike volatility = baseIv * newSkew.
   * @param newStrike the strike price for which to find the skew
   * @param tTarget annualized time to expiry
   * @param baseIv base volatility for the given strike
   * @param edgeBoard Board details of the board with a shorter or longer time to expiry
   * @return newSkew Estimated skew of the new strike
   */
  function getSkewForNewBoard(
    uint newStrike,
    uint tTarget,
    uint baseIv,
    uint spot,
    Board memory edgeBoard
  ) public pure returns (uint newSkew) {
    return _extrapolateSkewAcrossBoards(
      newStrike,
      edgeBoard.orderedStrikePrices,
      edgeBoard.orderedSkews,
      edgeBoard.tAnnualized,
      edgeBoard.baseIv,
      tTarget,
      baseIv,
      spot
    );
  }

  /**
   * @notice Returns the skew for a given strike that lies within an existing board.
   * The returned new strike volatility = baseIv * newSkew.
   * @param newStrike the strike price for which to find the skew
   * @param liveBoard Board details of the live board
   * @return newSkew Estimated skew of the new strike
   */
  function getSkewForLiveBoard(uint newStrike, Board memory liveBoard) public pure returns (uint newSkew) {
    uint[] memory strikePrices = liveBoard.orderedStrikePrices;
    uint[] memory skews = liveBoard.orderedSkews;

    uint numLiveStrikes = strikePrices.length;
    if (numLiveStrikes == 0) {
      revert VG_NoStrikes();
    }

    // early return if found exact match
    uint idx = strikePrices.findUpperBound(newStrike);
    if (idx != numLiveStrikes && strikePrices[idx] == newStrike) {
      return skews[idx];
    }

    // determine whether to interpolate or extrapolate
    if (idx == 0) {
      return skews[0];
    } else if (idx == numLiveStrikes) {
      return skews[numLiveStrikes - 1];
    } else {
      return _interpolateSkewWithinBoard(
        newStrike, strikePrices[idx - 1], strikePrices[idx], skews[idx - 1], skews[idx], liveBoard.baseIv
      );
    }
  }

  ///////////////////
  // Across Boards //
  ///////////////////

  /**
   * @notice Interpolates skew for a new baord using exact strikes from longer/shorted dated boards.
   * @param leftSkew Skew from same strike but shorter dated board.
   * @param rightSkew Skew from same strike but longer dated board.
   * @param leftBaseIv BaseIv of the shorter dated board.
   * @param rightBaseIv BaseIv of the longer dated board.
   * @param leftT Annualized time to expiry of the shorter dated board.
   * @param rightT Annualized time to expiry of the longer dated board.
   * @param tTarget Annualied time to expiry of the targer strike
   * @param baseIv BaseIv of the board with the new strike
   * @return newSkew New strike's skew.
   */
  function _interpolateSkewAcrossBoards(
    uint leftSkew,
    uint rightSkew,
    uint leftBaseIv,
    uint rightBaseIv,
    uint leftT,
    uint rightT,
    uint tTarget,
    uint baseIv
  ) internal pure returns (uint newSkew) {
    if (!(leftT < tTarget && tTarget < rightT)) {
      revert VG_ImproperExpiryOrderDuringInterpolation(leftT, tTarget, rightT);
    }

    uint ratio = (rightT - tTarget).divideDecimal(rightT - leftT);

    // convert to variance
    uint leftVariance = getVariance(leftBaseIv, leftSkew).multiplyDecimal(leftT);
    uint rightVariance = getVariance(rightBaseIv, rightSkew).multiplyDecimal(rightT);

    // interpolate
    uint vol = sqrtWeightedAvg(ratio, leftVariance, rightVariance, tTarget);
    return vol.divideDecimal(baseIv);
  }

  /**
   * @notice Extrapolates skew for a strike on a new board.
   * Assumes: sigma(z(T1), T1) == sigma(z(T2), T2)
   * i.e. "2mo 80-delta option" has same vol as "3mo 80-delta option".
   * @param newStrike The "live" volatility slice in the form of ExpiryData.
   * @param orderedEdgeBoardStrikes Ordered list of strikes of the live board closest to the new board.
   * @param orderedEdgeBoardSkews Skews of the live board in the same order as the strikes.
   * @param edgeBoardT The index of expiryArray's edge, i.e. 0 or expiryArray.length - 1.
   * @param edgeBoardBaseIv Base volatility of the live board.
   * @param tTarget The annualized time-to-expiry of the new surface user wants to generate.
   * @param baseIv Value for ATM skew to anchor towards, e.g. 1e18 will ensure ATM skew is set to 1.0.
   * @param spot Current chainlink spot price.
   * @return newSkew Array of skews for each strike in strikeTargets.
   */
  function _extrapolateSkewAcrossBoards(
    uint newStrike,
    uint[] memory orderedEdgeBoardStrikes,
    uint[] memory orderedEdgeBoardSkews,
    uint edgeBoardT,
    uint edgeBoardBaseIv,
    uint tTarget,
    uint baseIv,
    uint spot
  ) internal pure returns (uint newSkew) {
    // map newStrike to a strike on the edge board with the same moneyness
    int moneyness = strikeToMoneyness(newStrike, spot, tTarget);
    uint strikeOnEdgeBoard = moneynessToStrike(moneyness, spot, edgeBoardT);

    // get skew on the existing board
    uint skewWithEdgeBaseIv = getSkewForLiveBoard(
      strikeOnEdgeBoard,
      Board({
        orderedStrikePrices: orderedEdgeBoardStrikes,
        orderedSkews: orderedEdgeBoardSkews,
        baseIv: edgeBoardBaseIv,
        tAnnualized: edgeBoardT
      })
    );

    // convert skew to new board given a different baseIv
    return skewWithEdgeBaseIv.multiplyDecimal(edgeBoardBaseIv).divideDecimal(baseIv);
  }

  //////////////////
  // Within Board //
  //////////////////

  /**
   * @notice Interpolates skew for a new strike when given adjacent strikes.
   * @param newStrike The strike for which skew will be interpolated.
   * @param leftStrike Must be less than midStrike.
   * @param rightStrike Must be greater than midStrike.
   * @param leftSkew The skew of leftStrike.
   * @param rightSkew The skew of rightStrike
   * @param baseIv The base volatility of the board
   * @return newSkew New strike's skew.
   */
  function _interpolateSkewWithinBoard(
    uint newStrike,
    uint leftStrike,
    uint rightStrike,
    uint leftSkew,
    uint rightSkew,
    uint baseIv
  ) internal pure returns (uint newSkew) {
    // ensure mid strike is actually in the middle
    if (!(leftStrike < newStrike && newStrike < rightStrike)) {
      revert VG_ImproperStrikeOrderDuringInterpolation(leftStrike, newStrike, rightStrike);
    }

    // get left and right variances
    uint varianceLeft = getVariance(baseIv, leftSkew);
    uint varianceRight = getVariance(baseIv, rightSkew);

    // convert strikes into ln space
    int lnMStrike = int(newStrike).ln();
    int lnLStrike = int(leftStrike).ln();
    int lnRStrike = int(rightStrike).ln();

    // interpolate
    uint ratio = SafeCast.toUint256((lnRStrike - lnMStrike).divideDecimal(lnRStrike - lnLStrike));

    uint vol = sqrtWeightedAvg(ratio, varianceLeft, varianceRight, 1e18);
    return vol.divideDecimal(baseIv);
  }

  /////////////
  // Helpers //
  /////////////

  /**
   * @notice Converts a $ strike to standard moneyness.
   * @dev By "standard" moneyness we mean moneyness := ln(K/S) / sqrt(T).
   * This value allows us to avoid delta calculations.
   * Delta maps one-to-one to Black-Scholes d1, and this is a "simple" version of d1.
   * So instead of using / computing / inverting delta, we can just find moneyness
   * That maps to desired delta values, and use it instead.
   * @param strike dollar strike, 18 decimals
   * @param spot dollar Chainlink spot, 18 decimals
   * @param tAnnualized annualized time-to-expiry, 18 decimals
   */
  function strikeToMoneyness(uint strike, uint spot, uint tAnnualized) public pure returns (int moneyness) {
    unchecked {
      moneyness = int(strike.divideDecimal(spot)).ln().divideDecimal(int(Math.sqrt(tAnnualized * DecimalMath.UNIT)));
    }
  }

  /**
   * @notice Converts standard moneyness back to a $ strike.
   * Inverse of `strikeToMoneyness()`.
   * @param moneyness moneyness as defined in _strikeToMoneyness()
   * @param spot dollar Chainlink spot, 18 decimals
   * @param tAnnualized annualized time-to-expiry, 18 decimals
   */
  function moneynessToStrike(int moneyness, uint spot, uint tAnnualized) public pure returns (uint strike) {
    unchecked {
      strike = moneyness.multiplyDecimal(int(Math.sqrt(tAnnualized * DecimalMath.UNIT))).exp().multiplyDecimal(spot);
    }
  }

  /**
   * @notice Calculates variance given the baseIv and skew.
   * @param baseIv The base volatility of the board.
   * @param skew The volatility skew of the given strike.
   * @return variance Variance of the given strike.
   */
  function getVariance(uint baseIv, uint skew) public pure returns (uint variance) {
    // todo: good candidate for a standalone Lyra-util library
    variance = baseIv.multiplyDecimal(skew);
    return variance.multiplyDecimal(variance);
  }

  function sqrtWeightedAvg(
    uint leftVal,
    uint leftWeight,
    uint rightWeight,
    uint denominator
  ) public pure returns (uint) {
    uint weightedAvg = leftVal.multiplyDecimal(leftWeight) + (DecimalMath.UNIT - leftVal).multiplyDecimal(rightWeight);

    return Math.sqrt(weightedAvg.divideDecimal(denominator) * DecimalMath.UNIT);
  }

  ////////////
  // Errors //
  ////////////

  error VG_ImproperStrikeOrderDuringInterpolation(uint leftStrike, uint midStrike, uint rightStrike);
  error VG_ImproperStrikeOrderDuringExtrapolation(uint insideStrike, uint edgeStrike, uint newStrike);
  error VG_ImproperExpiryOrderDuringInterpolation(uint leftT, uint tTarget, uint rightT);

  error VG_NoStrikes();
}<|MERGE_RESOLUTION|>--- conflicted
+++ resolved
@@ -14,8 +14,8 @@
  * @title Automated vol generator
  * @author Lyra
  * @notice The library automatically generates baseIv and skews for
- * various input strikes. It uses other boards or existing strikes
- * to best approximate an initial baseIv or skew for each new strike.
+ *         various input strikes. It uses other boards or existing strikes
+ *         to best approximate an initial baseIv or skew for each new strike.
  */
 library VolGenerator {
   using DecimalMath for uint;
@@ -41,9 +41,9 @@
 
   /**
    * @notice Returns the skew for a given strike
-   * when the new board has both an adjacent short and long dated boards.
-   * E.g. for a new strike: 3mo time to expiry, and liveBoards: [1d, 1mo, 6mo]
-   * The returned new strike volatility = baseIv * newSkew
+   *				 when the new board has both an adjacent short and long dated boards.
+   *				 E.g. for a new strike: 3mo time to expiry, and liveBoards: [1d, 1mo, 6mo]
+   *				 The returned new strike volatility = baseIv * newSkew
    * @param newStrike the strike price for which to find the skew
    * @param tTarget annualized time to expiry
    * @param baseIv base volatility for the given strike
@@ -51,11 +51,7 @@
    * @param longDatedBoard Board details of the board with a longer time to expiry.
    * @return newSkew Estimated skew of the new strike
    */
-<<<<<<< HEAD
-  function getSkewForNewBoard( // vs getNewSkewForNewBoard
-=======
   function getSkewForNewBoard(
->>>>>>> f7cfe394
     uint newStrike,
     uint tTarget,
     uint baseIv,
@@ -82,9 +78,9 @@
 
   /**
    * @notice Returns the skew for a given strike
-   * when the new board does not have adjacent boards on both sides.
-   * E.g. for a new strike: 3mo time to expiry, but liveBoards: [1d, 1w, 1mo]
-   * The returned new strike volatility = baseIv * newSkew.
+   *				 when the new board does not have adjacent boards on both sides.
+   *				 E.g. for a new strike: 3mo time to expiry, but liveBoards: [1d, 1w, 1mo]
+   *				 The returned new strike volatility = baseIv * newSkew.
    * @param newStrike the strike price for which to find the skew
    * @param tTarget annualized time to expiry
    * @param baseIv base volatility for the given strike
@@ -112,7 +108,7 @@
 
   /**
    * @notice Returns the skew for a given strike that lies within an existing board.
-   * The returned new strike volatility = baseIv * newSkew.
+   *				 The returned new strike volatility = baseIv * newSkew.
    * @param newStrike the strike price for which to find the skew
    * @param liveBoard Board details of the live board
    * @return newSkew Estimated skew of the new strike
@@ -187,8 +183,8 @@
 
   /**
    * @notice Extrapolates skew for a strike on a new board.
-   * Assumes: sigma(z(T1), T1) == sigma(z(T2), T2)
-   * i.e. "2mo 80-delta option" has same vol as "3mo 80-delta option".
+   *			   Assumes: sigma(z(T1), T1) == sigma(z(T2), T2)
+   *				 i.e. "2mo 80-delta option" has same vol as "3mo 80-delta option".
    * @param newStrike The "live" volatility slice in the form of ExpiryData.
    * @param orderedEdgeBoardStrikes Ordered list of strikes of the live board closest to the new board.
    * @param orderedEdgeBoardSkews Skews of the live board in the same order as the strikes.
@@ -278,10 +274,10 @@
   /**
    * @notice Converts a $ strike to standard moneyness.
    * @dev By "standard" moneyness we mean moneyness := ln(K/S) / sqrt(T).
-   * This value allows us to avoid delta calculations.
-   * Delta maps one-to-one to Black-Scholes d1, and this is a "simple" version of d1.
-   * So instead of using / computing / inverting delta, we can just find moneyness
-   * That maps to desired delta values, and use it instead.
+   *      This value allows us to avoid delta calculations.
+   *      Delta maps one-to-one to Black-Scholes d1, and this is a "simple" version of d1.
+   *      So instead of using / computing / inverting delta, we can just find moneyness
+   *      That maps to desired delta values, and use it instead.
    * @param strike dollar strike, 18 decimals
    * @param spot dollar Chainlink spot, 18 decimals
    * @param tAnnualized annualized time-to-expiry, 18 decimals
@@ -294,7 +290,7 @@
 
   /**
    * @notice Converts standard moneyness back to a $ strike.
-   * Inverse of `strikeToMoneyness()`.
+   * 				 Inverse of `strikeToMoneyness()`.
    * @param moneyness moneyness as defined in _strikeToMoneyness()
    * @param spot dollar Chainlink spot, 18 decimals
    * @param tAnnualized annualized time-to-expiry, 18 decimals
