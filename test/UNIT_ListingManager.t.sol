//SPDX-License-Identifier: ISC
pragma solidity 0.8.16;

import "forge-std/Test.sol";

import "../src/ListingManager.sol";
import "./mocks/LyraContractMocks.sol";
import "./utils/ListingManagerTestBase.sol";
import "src/lib/ExpiryGenerator.sol";


contract ListingManagerTest is ListingManagerTestBase {
  ///////////
  // Setup //
  ///////////
  
  function testGetNewBoardData() public {
<<<<<<< HEAD
    (, ListingManager.StrikeToAdd[] memory res) = listingManager.TEST_getNewBoardData(block.timestamp + 2 weeks);
=======
    uint expiryToQueue = ExpiryGenerator.getNextFriday(block.timestamp + 1 weeks);
    listingManager.queueNewBoard(expiryToQueue);
>>>>>>> e082c65e
  }

  function testQueueStrikesForBoard() public {
    listingManager.findAndQueueStrikesForBoard(1);
  }

  function testCreateAndAddNewBoard() public {
    uint expiry = block.timestamp + 4 weeks;
    expiry = ExpiryGenerator._getNextFriday(expiry);
    listingManager.queueNewBoard(expiry);
    (, ListingManager.StrikeToAdd[] memory strikes) = listingManager.TEST_getNewBoardData(expiry);
    
    assertEq(strikes.length, 11); // why 11?
  }
}<|MERGE_RESOLUTION|>--- conflicted
+++ resolved
@@ -15,12 +15,8 @@
   ///////////
   
   function testGetNewBoardData() public {
-<<<<<<< HEAD
-    (, ListingManager.StrikeToAdd[] memory res) = listingManager.TEST_getNewBoardData(block.timestamp + 2 weeks);
-=======
     uint expiryToQueue = ExpiryGenerator.getNextFriday(block.timestamp + 1 weeks);
     listingManager.queueNewBoard(expiryToQueue);
->>>>>>> e082c65e
   }
 
   function testQueueStrikesForBoard() public {
@@ -29,7 +25,7 @@
 
   function testCreateAndAddNewBoard() public {
     uint expiry = block.timestamp + 4 weeks;
-    expiry = ExpiryGenerator._getNextFriday(expiry);
+    expiry = ExpiryGenerator.getNextFriday(expiry);
     listingManager.queueNewBoard(expiry);
     (, ListingManager.StrikeToAdd[] memory strikes) = listingManager.TEST_getNewBoardData(expiry);
     
