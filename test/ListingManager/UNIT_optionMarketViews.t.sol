//SPDX-License-Identifier: ISC
pragma solidity 0.8.16;

import "forge-std/Test.sol";

import "../utils/ListingManagerTestBase.sol";

contract ListingManager_OptionMarketViews_Test is ListingManagerTestBase {
  /////////////////////
  // getBoardDetails //
  /////////////////////

  // TODO: exhaustive test writeup
  function testGetBoardDetails() public {
    ListingManager.BoardDetails memory boardDetails = listingManager.getBoardDetails(1);
<<<<<<< HEAD
=======
    console.log("expiry", boardDetails.expiry);
    console.log("baseIv", boardDetails.baseIv);
>>>>>>> 5b8616b8
  }

  ////////////////////////
  // getAllBoardDetails //
  ////////////////////////

  // TODO: exhaustive test writeup
  function testGetAllBoardDetails() public {
    listingManager.getAllBoardDetails();
  }

  ////////////////
  // isCBActive //
  ////////////////

  function testCBIsActive() public {
<<<<<<< HEAD
    vm.mockCall(address(liquidityPool), abi.encodeWithSelector(ILiquidityPool.CBTimestamp.selector), abi.encode(block.timestamp + 4 weeks));
=======
    vm.mockCall(
      address(liquidityPool),
      abi.encodeWithSelector(ILiquidityPool.CBTimestamp.selector),
      abi.encode(block.timestamp + 4 weeks)
    );
>>>>>>> 5b8616b8
    assertEq(listingManager.TEST_isCBActive(), true);
  }

  function testCBIsNotActive() public {
    vm.mockCall(address(liquidityPool), abi.encodeWithSelector(ILiquidityPool.CBTimestamp.selector), abi.encode(0));
    assertEq(listingManager.TEST_isCBActive(), false);
  }
}<|MERGE_RESOLUTION|>--- conflicted
+++ resolved
@@ -13,11 +13,8 @@
   // TODO: exhaustive test writeup
   function testGetBoardDetails() public {
     ListingManager.BoardDetails memory boardDetails = listingManager.getBoardDetails(1);
-<<<<<<< HEAD
-=======
     console.log("expiry", boardDetails.expiry);
     console.log("baseIv", boardDetails.baseIv);
->>>>>>> 5b8616b8
   }
 
   ////////////////////////
@@ -34,15 +31,11 @@
   ////////////////
 
   function testCBIsActive() public {
-<<<<<<< HEAD
-    vm.mockCall(address(liquidityPool), abi.encodeWithSelector(ILiquidityPool.CBTimestamp.selector), abi.encode(block.timestamp + 4 weeks));
-=======
     vm.mockCall(
       address(liquidityPool),
       abi.encodeWithSelector(ILiquidityPool.CBTimestamp.selector),
       abi.encode(block.timestamp + 4 weeks)
     );
->>>>>>> 5b8616b8
     assertEq(listingManager.TEST_isCBActive(), true);
   }
 
